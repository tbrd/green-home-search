--- conflicted
+++ resolved
@@ -2,11 +2,7 @@
 import { useState } from 'react'
 import ListingsSearch from './components/ListingsSearch'
 import ListingsResults from './components/ListingsResults';
-<<<<<<< HEAD
-import { Button } from '@/components/ui/button';
-=======
 import type { ListingsQuery } from './queries/listingsQuery';
->>>>>>> e0aee14f
 
 function App() {
   const [listingsQuery, setListingsQuery] = useState<ListingsQuery>({q: null});
@@ -18,7 +14,6 @@
   }
 
   return (
-<<<<<<< HEAD
     <div className="min-h-screen bg-gray-50">
       <div className="container mx-auto px-4 py-8">
         <div className="mb-8">
@@ -26,41 +21,15 @@
           <p className="text-gray-600">Find energy-efficient homes in the UK</p>
         </div>
 
-        {/* Button Showcase */}
-        <div className="bg-white rounded-lg shadow-sm p-6 mb-8">
-          <h2 className="text-xl font-semibold mb-4 text-gray-900">Button Components</h2>
-          <div className="flex flex-wrap gap-4">
-            <Button>Default Button</Button>
-            <Button variant="secondary">Secondary</Button>
-            <Button variant="outline">Outline</Button>
-            <Button variant="ghost">Ghost</Button>
-            <Button variant="destructive">Destructive</Button>
-            <Button variant="link">Link</Button>
-          </div>
-          <div className="flex flex-wrap gap-4 mt-4">
-            <Button size="sm">Small</Button>
-            <Button size="default">Default</Button>
-            <Button size="lg">Large</Button>
-          </div>
-        </div>
-
+        
         <div className="bg-white rounded-lg shadow-sm p-6 mb-6">
-          <LocationSearch onSearch={handleSearch} />
+          <ListingsSearch onSearch={handleListingsSearch} />
         </div>
 
         <div>
-          <ListingsResults query={query} searchTrigger={searchTrigger} pageSize={20} />
+          <ListingsResults query={listingsQuery} searchTrigger={searchTrigger} pageSize={20} />
         </div>
-=======
-    <div style={{ padding: 20 }}>
-      <h1>Green Home Search</h1>
-      
-      <h2>Search Property Listings</h2>
-      <ListingsSearch onSearch={handleListingsSearch} />
 
-      <div style={{ marginTop: 20 }}>
-        <ListingsResults query={listingsQuery} searchTrigger={searchTrigger} pageSize={20} />
->>>>>>> e0aee14f
       </div>
     </div>
   )
