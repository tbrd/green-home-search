from pathlib import Path
import sys
import pytest

# ensure api root is importable
ROOT = Path(__file__).resolve().parent.parent
sys.path.insert(0, str(ROOT))

<<<<<<< HEAD
from main import search, get_running_cost


def test_search_returns_results():
    # Call the async search() function directly to avoid TestClient/httpx compatibility issues
    results = asyncio.run(search(None, address='High Wycombe'))
    assert isinstance(results, list)
    assert len(results) >= 1
    first = results[0]
    assert hasattr(first, 'id') and hasattr(first, 'name') and hasattr(first, 'lat') and hasattr(first, 'lng')


def test_running_cost_with_valid_rating():
    """Test running cost endpoint with valid EPC rating."""
    epc_doc = {"current-energy-rating": "C"}
    result = asyncio.run(get_running_cost(epc_doc))
    assert result == {"running_cost": 100}


def test_running_cost_with_different_rating():
    """Test running cost endpoint with different valid rating."""
    epc_doc = {"current-energy-rating": "A"}
    result = asyncio.run(get_running_cost(epc_doc))
    assert result == {"running_cost": 50}


def test_running_cost_with_uppercase_field():
    """Test running cost endpoint with uppercase field name."""
    epc_doc = {"CURRENT_ENERGY_RATING": "E"}
    result = asyncio.run(get_running_cost(epc_doc))
    assert result == {"running_cost": 150}


def test_running_cost_with_invalid_rating():
    """Test running cost endpoint with invalid rating."""
    epc_doc = {"current-energy-rating": "Z"}
    result = asyncio.run(get_running_cost(epc_doc))
    assert result == {"running_cost": None}
=======
from fastapi.testclient import TestClient
from main import app


@pytest.fixture
def client():
    """Create a test client for the FastAPI app."""
    return TestClient(app)


def test_search_returns_results(client):
    """Test that search endpoint returns properly structured results."""
    response = client.get("/search?address=High Wycombe&limit=5")
    
    assert response.status_code == 200
    data = response.json()
    
    # Check response structure
    assert "query" in data
    assert "total" in data
    assert "results" in data
    assert "took" in data
    assert "offset" in data
    assert "limit" in data
    assert "index_used" in data
    
    # Check query matches input
    assert data["query"] == "High Wycombe"
    assert data["limit"] == 5
    assert data["offset"] == 0
    
    # Check results structure if any results returned
    if data["total"] > 0:
        assert len(data["results"]) >= 1
        first_result = data["results"][0]
        
        # Check required fields are present
        assert "id" in first_result
        assert "address" in first_result
        assert "current_energy_rating" in first_result
        assert "property_type" in first_result
        assert "score" in first_result
        
        # Check that score is a number
        assert isinstance(first_result["score"], (int, float))


def test_search_with_filters(client):
    """Test search with energy rating and property type filters."""
    response = client.get("/search?address=London&energy_rating=C&property_type=House&limit=3")
    
    assert response.status_code == 200
    data = response.json()
    
    # Check basic structure
    assert "results" in data
    assert data["limit"] == 3
    
    # If results exist, check they match filters
    for result in data["results"]:
        if result.get("current_energy_rating"):
            assert result["current_energy_rating"] == "C"
        if result.get("property_type"):
            assert result["property_type"] == "House"


def test_search_with_efficiency_range(client):
    """Test search with energy efficiency range filter."""
    response = client.get("/search?address=Manchester&min_efficiency=60&max_efficiency=80&limit=5")
    
    assert response.status_code == 200
    data = response.json()
    
    # Check basic structure
    assert "results" in data
    
    # If results exist, check efficiency is within range
    for result in data["results"]:
        if result.get("current_energy_efficiency") is not None:
            efficiency = result["current_energy_efficiency"]
            assert 60 <= efficiency <= 80


def test_search_pagination(client):
    """Test search pagination works correctly."""
    # Get first page
    response1 = client.get("/search?address=London&limit=2&offset=0")
    assert response1.status_code == 200
    data1 = response1.json()
    
    # Get second page
    response2 = client.get("/search?address=London&limit=2&offset=2")
    assert response2.status_code == 200
    data2 = response2.json()
    
    # Both should have same total but different offsets
    assert data1["total"] == data2["total"]
    assert data1["offset"] == 0
    assert data2["offset"] == 2
    
    # Results should be different (if enough results exist)
    if data1["total"] > 2 and len(data1["results"]) > 0 and len(data2["results"]) > 0:
        assert data1["results"][0]["id"] != data2["results"][0]["id"]


def test_search_invalid_parameters(client):
    """Test search with invalid parameters returns appropriate errors."""
    # Test missing address parameter
    response = client.get("/search")
    assert response.status_code == 422
    
    # Test invalid limit
    response = client.get("/search?address=test&limit=0")
    assert response.status_code == 422
    
    response = client.get("/search?address=test&limit=101")
    assert response.status_code == 422
    
    # Test invalid offset
    response = client.get("/search?address=test&offset=-1")
    assert response.status_code == 422


def test_health_endpoint(client):
    """Test health endpoint returns proper status."""
    response = client.get("/health")
    assert response.status_code == 200
    
    data = response.json()
    assert "status" in data
    assert "opensearch" in data
    assert "indices" in data
>>>>>>> 1c3a11b0
<|MERGE_RESOLUTION|>--- conflicted
+++ resolved
@@ -6,7 +6,6 @@
 ROOT = Path(__file__).resolve().parent.parent
 sys.path.insert(0, str(ROOT))
 
-<<<<<<< HEAD
 from main import search, get_running_cost
 
 
@@ -45,7 +44,6 @@
     epc_doc = {"current-energy-rating": "Z"}
     result = asyncio.run(get_running_cost(epc_doc))
     assert result == {"running_cost": None}
-=======
 from fastapi.testclient import TestClient
 from main import app
 
@@ -177,5 +175,4 @@
     data = response.json()
     assert "status" in data
     assert "opensearch" in data
-    assert "indices" in data
->>>>>>> 1c3a11b0
+    assert "indices" in data