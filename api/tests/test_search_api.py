from pathlib import Path
import sys
import pytest
import asyncio

# ensure api root is importable
ROOT = Path(__file__).resolve().parent.parent
sys.path.insert(0, str(ROOT))

from main import search, get_running_cost


def test_search_returns_results():
    # Call the async search() function directly to avoid TestClient/httpx compatibility issues
    results = asyncio.run(search(None, address='High Wycombe'))
    assert isinstance(results, list)
    assert len(results) >= 1
    first = results[0]
    assert hasattr(first, 'id') and hasattr(first, 'name') and hasattr(first, 'lat') and hasattr(first, 'lng')


def test_running_cost_with_valid_rating():
    """Test running cost endpoint with valid cost data."""
    epc_doc = {"HEATING_COST_CURRENT": 80, "HOT_WATER_COST_CURRENT": 20}
    result = asyncio.run(get_running_cost(epc_doc))
    assert result == {"running_cost": 100}


def test_running_cost_with_different_rating():
    """Test running cost endpoint with different valid costs."""
    epc_doc = {"HEATING_COST_CURRENT": 30, "HOT_WATER_COST_CURRENT": 20}
    result = asyncio.run(get_running_cost(epc_doc))
    assert result == {"running_cost": 50}


def test_running_cost_with_uppercase_field():
    """Test running cost endpoint with uppercase field names."""
    epc_doc = {"HEATING_COST_CURRENT": 120, "HOT_WATER_COST_CURRENT": 30}
    result = asyncio.run(get_running_cost(epc_doc))
    assert result == {"running_cost": 150}


def test_running_cost_with_invalid_rating():
    """Test running cost endpoint with missing cost data."""
    epc_doc = {"current-energy-rating": "Z"}
    result = asyncio.run(get_running_cost(epc_doc))
    assert result == {"running_cost": None}
from fastapi.testclient import TestClient
from main import app


@pytest.fixture
def client():
    """Create a test client for the FastAPI app."""
    return TestClient(app)


def test_search_returns_results(client):
    """Test that search endpoint returns properly structured results."""
    response = client.get("/search?address=High Wycombe&limit=5")
    
    assert response.status_code == 200
    data = response.json()
    
    # Check response structure
    assert "query" in data
    assert "total" in data
    assert "results" in data
    assert "took" in data
    assert "offset" in data
    assert "limit" in data
    assert "index_used" in data
    
    # Check query matches input
    assert data["query"] == "High Wycombe"
    assert data["limit"] == 5
    assert data["offset"] == 0
    
    # Check results structure if any results returned
    if data["total"] > 0:
        assert len(data["results"]) >= 1
        first_result = data["results"][0]
        
        # Check required fields are present
        assert "id" in first_result
        assert "address" in first_result
        assert "current_energy_rating" in first_result
        assert "property_type" in first_result
        assert "score" in first_result
        assert "running_cost" in first_result
        
        # Check that score is a number
        assert isinstance(first_result["score"], (int, float))
        
        # Check that running_cost is either a number or None
        assert first_result["running_cost"] is None or isinstance(first_result["running_cost"], (int, float))


def test_search_with_filters(client):
    """Test search with energy rating and property type filters."""
    response = client.get("/search?address=London&energy_rating=C&property_type=House&limit=3")
    
    assert response.status_code == 200
    data = response.json()
    
    # Check basic structure
    assert "results" in data
    assert data["limit"] == 3
    
    # If results exist, check they match filters
    for result in data["results"]:
        if result.get("current_energy_rating"):
            assert result["current_energy_rating"] == "C"
        if result.get("property_type"):
            assert result["property_type"] == "House"


def test_search_with_efficiency_range(client):
    """Test search with energy efficiency range filter."""
    response = client.get("/search?address=Manchester&min_efficiency=60&max_efficiency=80&limit=5")
    
    assert response.status_code == 200
    data = response.json()
    
    # Check basic structure
    assert "results" in data
    
    # If results exist, check efficiency is within range
    for result in data["results"]:
        if result.get("current_energy_efficiency") is not None:
            efficiency = result["current_energy_efficiency"]
            assert 60 <= efficiency <= 80


def test_search_pagination(client):
    """Test search pagination works correctly."""
    # Get first page
    response1 = client.get("/search?address=London&limit=2&offset=0")
    assert response1.status_code == 200
    data1 = response1.json()
    
    # Get second page
    response2 = client.get("/search?address=London&limit=2&offset=2")
    assert response2.status_code == 200
    data2 = response2.json()
    
    # Both should have same total but different offsets
    assert data1["total"] == data2["total"]
    assert data1["offset"] == 0
    assert data2["offset"] == 2
    
    # Results should be different (if enough results exist)
    if data1["total"] > 2 and len(data1["results"]) > 0 and len(data2["results"]) > 0:
        assert data1["results"][0]["id"] != data2["results"][0]["id"]


def test_search_invalid_parameters(client):
    """Test search with invalid parameters returns appropriate errors."""
    # Test missing address parameter
    response = client.get("/search")
    assert response.status_code == 422
    
    # Test invalid limit
    response = client.get("/search?address=test&limit=0")
    assert response.status_code == 422
    
    response = client.get("/search?address=test&limit=101")
    assert response.status_code == 422
    
    # Test invalid offset
    response = client.get("/search?address=test&offset=-1")
    assert response.status_code == 422


def test_health_endpoint(client):
    """Test health endpoint returns proper status."""
    response = client.get("/health")
    assert response.status_code == 200
    
    data = response.json()
    assert "status" in data
    assert "opensearch" in data
    assert "indices" in data


def test_search_includes_running_cost(client):
    """Test that search results include running cost calculations."""
    response = client.get("/search?address=High Wycombe&limit=10")
    
    assert response.status_code == 200
    data = response.json()
    
    # Check that we have results
    if data["total"] > 0 and len(data["results"]) > 0:
        for result in data["results"]:
            # Every result should have a running_cost field
            assert "running_cost" in result
            
            # If the result has heating and hot water cost data, running_cost should be calculated
            if result.get("heating_cost_current") is not None and result.get("hot_water_cost_current") is not None:
                assert result["running_cost"] is not None
                assert isinstance(result["running_cost"], (int, float))
                # Running cost should be the sum of heating and hot water costs
                expected_cost = result["heating_cost_current"] + result["hot_water_cost_current"]
                assert result["running_cost"] == expected_cost
            else:
                # If cost data is missing, running_cost should be None
                assert result["running_cost"] is None


<<<<<<< HEAD
def test_listings_search_with_price_filter(client):
    """Test listings search with price range filter."""
    response = client.get("/listings/search?q=London&min_price=100000&max_price=500000&size=5")
=======
def test_search_sort_by_rating(client):
    """Test that search results can be sorted by EPC rating."""
    response = client.get("/search?address=London&limit=10&sort_by=rating")
>>>>>>> 8beb4733
    
    assert response.status_code == 200
    data = response.json()
    
<<<<<<< HEAD
    # Check basic structure
    assert "results" in data
    assert "total" in data
    
    # If results exist, check they match price filters
    for result in data["results"]:
        if result.get("price") is not None:
            price = result["price"]
            assert 100000 <= price <= 500000, f"Price {price} outside range [100000, 500000]"


def test_listings_search_with_min_price_only(client):
    """Test listings search with only minimum price filter."""
    response = client.get("/listings/search?q=London&min_price=250000&size=5")
=======
    # Check that results are present
    if data["total"] > 0 and len(data["results"]) > 1:
        # Check that ratings are in order (A < B < C, etc.)
        rating_order = {"A": 1, "B": 2, "C": 3, "D": 4, "E": 5, "F": 6, "G": 7}
        prev_rating_value = 0
        for result in data["results"]:
            rating = result.get("current_energy_rating")
            if rating and rating in rating_order:
                current_rating_value = rating_order[rating]
                # Current rating should be >= previous rating (A is best, sorted ascending)
                assert current_rating_value >= prev_rating_value or prev_rating_value == 0
                prev_rating_value = current_rating_value


def test_search_sort_by_running_cost(client):
    """Test that search results can be sorted by running cost."""
    response = client.get("/search?address=Manchester&limit=10&sort_by=running_cost")
>>>>>>> 8beb4733
    
    assert response.status_code == 200
    data = response.json()
    
<<<<<<< HEAD
    # Check basic structure
    assert "results" in data
    
    # If results exist, check they meet minimum price
    for result in data["results"]:
        if result.get("price") is not None:
            assert result["price"] >= 250000


def test_listings_search_with_max_price_only(client):
    """Test listings search with only maximum price filter."""
    response = client.get("/listings/search?q=London&max_price=300000&size=5")
=======
    # Check that results are present and have running costs
    if data["total"] > 0 and len(data["results"]) > 1:
        prev_cost = 0
        for result in data["results"]:
            cost = result.get("running_cost")
            if cost is not None:
                # Running costs should be in ascending order (low to high)
                assert cost >= prev_cost or prev_cost == 0
                prev_cost = cost


def test_search_sort_by_relevance(client):
    """Test that search results default to relevance sorting."""
    # Test without sort_by parameter (should default to relevance)
    response = client.get("/search?address=Birmingham&limit=5")
>>>>>>> 8beb4733
    
    assert response.status_code == 200
    data = response.json()
    
<<<<<<< HEAD
    # Check basic structure
    assert "results" in data
    
    # If results exist, check they meet maximum price
    for result in data["results"]:
        if result.get("price") is not None:
            assert result["price"] <= 300000
=======
    # Just verify the request succeeds - relevance sorting is default
    assert "results" in data
    
    # Test with explicit relevance sort
    response2 = client.get("/search?address=Birmingham&limit=5&sort_by=relevance")
    assert response2.status_code == 200
    data2 = response2.json()
    assert "results" in data2
>>>>>>> 8beb4733
<|MERGE_RESOLUTION|>--- conflicted
+++ resolved
@@ -208,20 +208,25 @@
                 assert result["running_cost"] is None
 
 
-<<<<<<< HEAD
+def test_search_sort_by_rating(client):
+    """Test that search results can be sorted by EPC rating."""
+    response = client.get("/search?address=London&limit=10&sort_by=rating")
+    
+    assert response.status_code == 200
+    data = response.json()
+
+    # Check basic structure
+    assert "results" in data
+    assert "total" in data
+    
+   
 def test_listings_search_with_price_filter(client):
     """Test listings search with price range filter."""
     response = client.get("/listings/search?q=London&min_price=100000&max_price=500000&size=5")
-=======
-def test_search_sort_by_rating(client):
-    """Test that search results can be sorted by EPC rating."""
-    response = client.get("/search?address=London&limit=10&sort_by=rating")
->>>>>>> 8beb4733
-    
-    assert response.status_code == 200
-    data = response.json()
-    
-<<<<<<< HEAD
+    
+    assert response.status_code == 200
+    data = response.json()
+    
     # Check basic structure
     assert "results" in data
     assert "total" in data
@@ -232,82 +237,3 @@
             price = result["price"]
             assert 100000 <= price <= 500000, f"Price {price} outside range [100000, 500000]"
 
-
-def test_listings_search_with_min_price_only(client):
-    """Test listings search with only minimum price filter."""
-    response = client.get("/listings/search?q=London&min_price=250000&size=5")
-=======
-    # Check that results are present
-    if data["total"] > 0 and len(data["results"]) > 1:
-        # Check that ratings are in order (A < B < C, etc.)
-        rating_order = {"A": 1, "B": 2, "C": 3, "D": 4, "E": 5, "F": 6, "G": 7}
-        prev_rating_value = 0
-        for result in data["results"]:
-            rating = result.get("current_energy_rating")
-            if rating and rating in rating_order:
-                current_rating_value = rating_order[rating]
-                # Current rating should be >= previous rating (A is best, sorted ascending)
-                assert current_rating_value >= prev_rating_value or prev_rating_value == 0
-                prev_rating_value = current_rating_value
-
-
-def test_search_sort_by_running_cost(client):
-    """Test that search results can be sorted by running cost."""
-    response = client.get("/search?address=Manchester&limit=10&sort_by=running_cost")
->>>>>>> 8beb4733
-    
-    assert response.status_code == 200
-    data = response.json()
-    
-<<<<<<< HEAD
-    # Check basic structure
-    assert "results" in data
-    
-    # If results exist, check they meet minimum price
-    for result in data["results"]:
-        if result.get("price") is not None:
-            assert result["price"] >= 250000
-
-
-def test_listings_search_with_max_price_only(client):
-    """Test listings search with only maximum price filter."""
-    response = client.get("/listings/search?q=London&max_price=300000&size=5")
-=======
-    # Check that results are present and have running costs
-    if data["total"] > 0 and len(data["results"]) > 1:
-        prev_cost = 0
-        for result in data["results"]:
-            cost = result.get("running_cost")
-            if cost is not None:
-                # Running costs should be in ascending order (low to high)
-                assert cost >= prev_cost or prev_cost == 0
-                prev_cost = cost
-
-
-def test_search_sort_by_relevance(client):
-    """Test that search results default to relevance sorting."""
-    # Test without sort_by parameter (should default to relevance)
-    response = client.get("/search?address=Birmingham&limit=5")
->>>>>>> 8beb4733
-    
-    assert response.status_code == 200
-    data = response.json()
-    
-<<<<<<< HEAD
-    # Check basic structure
-    assert "results" in data
-    
-    # If results exist, check they meet maximum price
-    for result in data["results"]:
-        if result.get("price") is not None:
-            assert result["price"] <= 300000
-=======
-    # Just verify the request succeeds - relevance sorting is default
-    assert "results" in data
-    
-    # Test with explicit relevance sort
-    response2 = client.get("/search?address=Birmingham&limit=5&sort_by=relevance")
-    assert response2.status_code == 200
-    data2 = response2.json()
-    assert "results" in data2
->>>>>>> 8beb4733
