--- conflicted
+++ resolved
@@ -560,12 +560,8 @@
     sort_by: Optional[str] = Query(None, description="Sort results by: price (default), rating, running_cost"),
 ):
     """Search active listings by address/postcode or by lat/lon within a radius,
-<<<<<<< HEAD
-    and filter by bedrooms, main fuel, solar flags, max monthly running cost, and price range.
-=======
     and filter by bedrooms, main fuel, solar flags, and max monthly running cost.
     Results can be sorted by price (default), rating, or running_cost.
->>>>>>> 8beb4733
     """
     try:
         query = build_listings_query(
