from fastapi import FastAPI, Query, Request, Response
from fastapi import HTTPException
<<<<<<< HEAD
from typing import List, Dict, Any
=======
from typing import List, Dict, Any, Optional
>>>>>>> 1c3a11b0
from fastapi.middleware.cors import CORSMiddleware
import math
import os
import httpx
from opensearchpy import OpenSearch
# optionally load a local .env file for development; secrets should not be committed
from dotenv import load_dotenv
load_dotenv(dotenv_path=os.path.join(os.path.dirname(__file__), '.env'), override=False)

# Import running cost calculation
from running_cost import calculate_running_cost


# We return upstream EPC data as-is; do not rename or map fields.


import logging

logging.basicConfig(level=logging.INFO, format="%(asctime)s %(levelname)s %(name)s: %(message)s")
logger = logging.getLogger("green-home-search.api")

# OpenSearch configuration
OPENSEARCH_URL = os.environ.get('OPENSEARCH_URL', 'http://localhost:9200')
OPENSEARCH_USER = os.environ.get('OPENSEARCH_USER', 'admin')
OPENSEARCH_PASS = os.environ.get('OPENSEARCH_PASS', 'admin')
CERTIFICATES_INDEX = os.environ.get('CERTIFICATES_INDEX', 'domestic-2023-certificates')

# Initialize OpenSearch client
opensearch_client = OpenSearch(
    hosts=[OPENSEARCH_URL],
    http_auth=(OPENSEARCH_USER, OPENSEARCH_PASS) if OPENSEARCH_USER and OPENSEARCH_PASS else None,
    use_ssl=False,
    verify_certs=False,
    ssl_assert_hostname=False,
    ssl_show_warn=False
)

app = FastAPI(title="Green Home Search API")

# Allow calls from the Vite dev server and local clients
app.add_middleware(
    CORSMiddleware,
    allow_origins=["http://localhost:5173", "http://127.0.0.1:5173", "http://localhost:3000", "*"],
    allow_credentials=True,
    allow_methods=["*"],
    allow_headers=["*"],
)

@app.get("/", summary="API root")
async def root():
    return {"status": "ok", "message": "Green Home Search API - see /docs"}


<<<<<<< HEAD
@app.post("/running-cost", summary="Calculate running cost from EPC document")
async def get_running_cost(epc_document: Dict[str, Any]):
    """
    Calculate monthly running cost based on EPC rating.
    
    Parameters:
    - epc_document: An EPC document with a 'current-energy-rating' or 'CURRENT_ENERGY_RATING' field
    
    Returns:
    - running_cost: Monthly running cost in GBP, or null if rating is invalid
    
    Example request body:
    ```json
    {
        "current-energy-rating": "C"
    }
    ```
    
    Example response:
    ```json
    {
        "running_cost": 100
    }
    ```
    """
    cost = calculate_running_cost(epc_document)
    return {"running_cost": cost}


=======
@app.get("/health", summary="Health check with index statistics")
async def health():
    """Get API health status and OpenSearch index statistics."""
    try:
        # Check OpenSearch connectivity
        cluster_health = opensearch_client.cluster.health()
        
        # Get index statistics
        cert_stats = opensearch_client.count(index=CERTIFICATES_INDEX)
        
        return {
            "status": "healthy",
            "opensearch": {
                "cluster_status": cluster_health.get("status"),
                "certificates_count": cert_stats["count"]
            },
            "indices": {
                "certificates": CERTIFICATES_INDEX
            }
        }
    except Exception as e:
        raise HTTPException(status_code=503, detail=f"Service unhealthy: {str(e)}")
>>>>>>> 1c3a11b0


@app.get("/search", summary="Search places by address")
async def search(
    request: Request,
    response: Response,
    address: str = Query(..., description="Address or place to search for (example: 'High Wycombe')"),
    limit: int = Query(20, description="Maximum number of results to return", ge=1, le=100),
    offset: int = Query(0, description="Number of results to skip for pagination", ge=0),
    energy_rating: Optional[str] = Query(None, description="Filter by energy rating (A, B, C, D, E, F, G)"),
    property_type: Optional[str] = Query(None, description="Filter by property type (House, Flat, etc.)"),
    min_efficiency: Optional[int] = Query(None, description="Minimum energy efficiency score", ge=0, le=100),
    max_efficiency: Optional[int] = Query(None, description="Maximum energy efficiency score", ge=0, le=100),
):
    """
    Parameters:
    - address: query string
    - limit: maximum number of results (1-100)
    - offset: number of results to skip for pagination
    - energy_rating: optional filter by energy rating
    - property_type: optional filter by property type
    - min_efficiency: minimum energy efficiency score
    - max_efficiency: maximum energy efficiency score

    Returns a list of properties from the opensearch-epc db matching the address query.
    """
    # Log incoming request
    try:
        client_ip = request.client.host
    except Exception:
        client_ip = None
    logger.info("/search called address=%s client=%s limit=%d", address, client_ip, limit)

    try:
        # Build the optimized search query
        query = build_optimized_search_query(
            address, energy_rating, property_type, min_efficiency, max_efficiency
        )
        
        # Execute the search with optimizations
        search_body = {
            "query": query,
            "from": offset,
            "size": limit,
            "sort": [
                {"_score": {"order": "desc"}},
                {"LODGEMENT_DATETIME": {"order": "desc", "missing": "_last"}}
            ],
            "_source": get_source_fields(),
            "track_total_hits": True,
            "timeout": "10s"  # Add timeout to prevent long-running queries
        }
        
        result = opensearch_client.search(
            index=CERTIFICATES_INDEX,
            body=search_body,
            request_timeout=30
        )
        
        # Process and format the results
        properties = []
        for hit in result['hits']['hits']:
            source = hit['_source']
            property_data = {
                "id": source.get('LMK_KEY'),
                "address": format_address(source),
                "postcode": source.get('POSTCODE'),
                "uprn": source.get('UPRN'),
                "current_energy_rating": source.get('CURRENT_ENERGY_RATING'),
                "potential_energy_rating": source.get('POTENTIAL_ENERGY_RATING'),
                "current_energy_efficiency": source.get('CURRENT_ENERGY_EFFICIENCY'),
                "potential_energy_efficiency": source.get('POTENTIAL_ENERGY_EFFICIENCY'),
                "property_type": source.get('PROPERTY_TYPE'),
                "built_form": source.get('BUILT_FORM'),
                "lodgement_date": source.get('LODGEMENT_DATE'),
                "total_floor_area": source.get('TOTAL_FLOOR_AREA'),
                "energy_consumption_current": source.get('ENERGY_CONSUMPTION_CURRENT'),
                "co2_emissions_current": source.get('CO2_EMISSIONS_CURRENT'),
                "heating_cost_current": source.get('HEATING_COST_CURRENT'),
                "hot_water_cost_current": source.get('HOT_WATER_COST_CURRENT'),
                "lighting_cost_current": source.get('LIGHTING_COST_CURRENT'),
                "construction_age_band": source.get('CONSTRUCTION_AGE_BAND'),
                "tenure": source.get('TENURE'),
                "main_fuel": source.get('MAIN_FUEL'),
                "score": hit['_score']
            }
            properties.append(property_data)
        
        return {
            "query": address,
            "total": result['hits']['total']['value'],
            "took": result['took'],
            "offset": offset,
            "limit": limit,
            "index_used": CERTIFICATES_INDEX,
            "results": properties
        }
        
    except Exception as e:
        logger.error("Search error: %s", str(e))
        raise HTTPException(status_code=500, detail=f"Search failed: {str(e)}")


def build_optimized_search_query(
    address: str, 
    energy_rating: Optional[str] = None, 
    property_type: Optional[str] = None,
    min_efficiency: Optional[int] = None,
    max_efficiency: Optional[int] = None,
) -> Dict[str, Any]:
    """Build optimized OpenSearch query for postcode search with filters."""
    
    # Normalize the postcode input (uppercase, handle spacing)
    normalized_postcode = address.upper().strip()
    
    # Handle different postcode formats (with or without space)
    postcode_variants = [normalized_postcode]
    if ' ' in normalized_postcode:
        # If space exists, also try without space
        postcode_variants.append(normalized_postcode.replace(' ', ''))
    else:
        # If no space, try to add space in typical UK postcode format
        # UK postcodes are typically: 1-2 letters, 1-2 digits, optional letter, space, 1 digit, 2 letters
        import re
        # Try to insert space before last 3 characters if it looks like a postcode
        if len(normalized_postcode) >= 5 and re.match(r'^[A-Z]{1,2}\d{1,2}[A-Z]?\d[A-Z]{2}$', normalized_postcode):
            postcode_with_space = normalized_postcode[:-3] + ' ' + normalized_postcode[-3:]
            postcode_variants.append(postcode_with_space)

    address_query = {
        "bool": {
            "should": [
                # Exact term match on keyword field (highest priority)
                {
                    "terms": {
                        "POSTCODE.keyword": postcode_variants,
                        "boost": 10
                    }
                },
                # Exact phrase match on analyzed field (case-insensitive)
                {
                    "bool": {
                        "should": [
                            {
                                "match_phrase": {
                                    "POSTCODE": {
                                        "query": variant,
                                        "boost": 8
                                    }
                                }
                            } for variant in postcode_variants
                        ]
                    }
                }
            ],
            "minimum_should_match": 1
        }
    }
    
    # Build filters for certificates index
    filters = []
    if energy_rating:
        filters.append({
            "term": {
                "CURRENT_ENERGY_RATING.keyword": energy_rating.upper()
            }
        })
    
    if property_type:
        filters.append({
            "term": {
                "PROPERTY_TYPE.keyword": property_type
            }
        })
    
    if min_efficiency is not None or max_efficiency is not None:
        range_filter = {"range": {"CURRENT_ENERGY_EFFICIENCY": {}}}
        if min_efficiency is not None:
            range_filter["range"]["CURRENT_ENERGY_EFFICIENCY"]["gte"] = min_efficiency
        if max_efficiency is not None:
            range_filter["range"]["CURRENT_ENERGY_EFFICIENCY"]["lte"] = max_efficiency
        filters.append(range_filter)
    
    if filters:
        return {
            "bool": {
                "must": [address_query],
                "filter": filters
            }
        }
    else:
        return address_query


def get_source_fields() -> Dict[str, List[str]]:
    """Get optimized source fields based on index type."""
    return {
        "includes": [
            "LMK_KEY", "ADDRESS1", "ADDRESS2", "ADDRESS3", "POSTCODE", "UPRN",
            "CURRENT_ENERGY_RATING", "POTENTIAL_ENERGY_RATING", "CURRENT_ENERGY_EFFICIENCY",
            "POTENTIAL_ENERGY_EFFICIENCY", "PROPERTY_TYPE", "BUILT_FORM", "LODGEMENT_DATE",
            "TOTAL_FLOOR_AREA", "ENERGY_CONSUMPTION_CURRENT", "CO2_EMISSIONS_CURRENT",
            "HEATING_COST_CURRENT", "HOT_WATER_COST_CURRENT", "LIGHTING_COST_CURRENT",
            "CONSTRUCTION_AGE_BAND", "TENURE", "MAIN_FUEL"
        ],
        "excludes": [
            "*_DESCRIPTION", "*_ENV_EFF", "*_ENERGY_EFF", "RECOMMENDATIONS_*"
        ]
    }


def format_address(source: Dict[str, Any]) -> str:
    """Format address from source document."""
    address_parts = []
    for field in ['ADDRESS1', 'ADDRESS2', 'ADDRESS3']:
        value = source.get(field)
        if value and value.strip():
            address_parts.append(value.strip())
    
    address = ', '.join(address_parts)
    postcode = source.get('POSTCODE')
    if postcode and postcode.strip():
        address += f', {postcode.strip()}'
    
    return address
<|MERGE_RESOLUTION|>--- conflicted
+++ resolved
@@ -1,10 +1,6 @@
 from fastapi import FastAPI, Query, Request, Response
 from fastapi import HTTPException
-<<<<<<< HEAD
-from typing import List, Dict, Any
-=======
 from typing import List, Dict, Any, Optional
->>>>>>> 1c3a11b0
 from fastapi.middleware.cors import CORSMiddleware
 import math
 import os
@@ -58,7 +54,6 @@
     return {"status": "ok", "message": "Green Home Search API - see /docs"}
 
 
-<<<<<<< HEAD
 @app.post("/running-cost", summary="Calculate running cost from EPC document")
 async def get_running_cost(epc_document: Dict[str, Any]):
     """
@@ -88,7 +83,6 @@
     return {"running_cost": cost}
 
 
-=======
 @app.get("/health", summary="Health check with index statistics")
 async def health():
     """Get API health status and OpenSearch index statistics."""
@@ -111,7 +105,6 @@
         }
     except Exception as e:
         raise HTTPException(status_code=503, detail=f"Service unhealthy: {str(e)}")
->>>>>>> 1c3a11b0
 
 
 @app.get("/search", summary="Search places by address")
